--- conflicted
+++ resolved
@@ -20,13 +20,9 @@
 
 static thread_func start_process NO_RETURN;
 static bool load (const char *cmdline, void (**eip) (void), void **esp);
-<<<<<<< HEAD
 static bool initialise_program_stack (void **esp, char *token, char *saveptr);
 /* Function indirectly used as part of SYS_WAIT implementation */
 static void find_thread(struct thread *t, void *aux);
-=======
-static bool initialise_program_stack (void **esp, char *token, char **saveptr);
->>>>>>> b0d2afea
 
 /* Starts a new thread running a user program loaded from
    FILENAME.  The new thread may be scheduled (and may even exit)
